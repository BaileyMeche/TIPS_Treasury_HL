--- conflicted
+++ resolved
@@ -261,14 +261,9 @@
 def task_planC_proof_of_concept():
     """Generate proof-of-concept artefacts for the Plan C workflow."""
 
-<<<<<<< HEAD
-    output_dir = Path('_output') / "planC_poc"
-    report_path = Path("reports") / "planC_proof_of_concept.md"
-=======
     output_dir = OUTPUT_DIR / "planC_poc"
     report_path = Path("reports") / "planC_proof_of_concept.md"
     figure_path = output_dir / "basis_timeseries.png"
->>>>>>> 99d3f738
     summary_path = output_dir / "basis_summary.csv"
 
     file_dep = [
@@ -299,11 +294,7 @@
     return {
         "actions": [command],
         "file_dep": file_dep,
-<<<<<<< HEAD
-        "targets": [summary_path, report_path],
-=======
         "targets": [figure_path, summary_path, report_path],
->>>>>>> 99d3f738
         "clean": [_clean],
     }
 
