"""Load project configurations from .env files.
Provides easy access to paths and credentials used in the project.
Meant to be used as an imported module.

If `settings.py` is run on its own, it will create the appropriate
directories.

For information about the rationale behind decouple and this module,
see https://pypi.org/project/python-decouple/

Note that decouple mentions that it will help to ensure that
the project has "only one configuration module to rule all your instances."
This is achieved by putting all the configuration into the `.env` file.
You can have different sets of variables for difference instances,
such as `.env.development` or `.env.production`. You would only
need to copy over the settings from one into `.env` to switch
over to the other configuration, for example.

"""

from pathlib import Path
import warnings

## Helper for determining OS
from platform import system

from decouple import config as _config
from pandas import to_datetime


def get_os():
    os_name = system()
    if os_name == "Windows":
        return "windows"
    elif os_name == "Darwin":
        return "nix"
    elif os_name == "Linux":
        return "nix"
    else:
        return "unknown"


def if_relative_make_abs(path):
    """If a relative path is given, make it absolute, assuming
    that it is relative to the project root directory (BASE_DIR)

    Example
    -------
    ```
    >>> if_relative_make_abs(Path('_data'))
    WindowsPath('C:/Users/jdoe/GitRepositories/blank_project/_data')

    >>> if_relative_make_abs(Path("C:/Users/jdoe/GitRepositories/blank_project/_output"))
    WindowsPath('C:/Users/jdoe/GitRepositories/blank_project/_output')
    ```
    """
    path = Path(path)
    if path.is_absolute():
        abs_path = path.resolve()
    else:
        abs_path = (d["BASE_DIR"] / path).resolve()
    return abs_path


d = {}

d["OS_TYPE"] = get_os()

# Absolute path to root directory of the project
d["BASE_DIR"] = Path(__file__).absolute().parent.parent

# fmt: off
## Other .env variables
d["START_DATE"] = _config("START_DATE", default="1913-01-01", cast=to_datetime)
d["END_DATE"] = _config("END_DATE", default="2024-01-01", cast=to_datetime)
d["PIPELINE_DEV_MODE"] = _config("PIPELINE_DEV_MODE", default=True, cast=bool)
d["PIPELINE_THEME"] = _config("PIPELINE_THEME", default="pipeline")

## Paths
d["DATA_DIR"] = if_relative_make_abs(_config('DATA_DIR', default=Path('_data'), cast=Path))
d["MANUAL_DATA_DIR"] = if_relative_make_abs(_config('MANUAL_DATA_DIR', default=Path('data_manual'), cast=Path))
d["OUTPUT_DIR"] = if_relative_make_abs(_config('OUTPUT_DIR', default=Path('_output'), cast=Path))
d["PUBLISH_DIR"] = if_relative_make_abs(_config('PUBLISH_DIR', default=Path('_output/publish'), cast=Path))
# fmt: on


## Name of Stata Executable in path
if d["OS_TYPE"] == "windows":
    d["STATA_EXE"] = _config("STATA_EXE", default="StataMP-64.exe")
elif d["OS_TYPE"] == "nix":
    d["STATA_EXE"] = _config("STATA_EXE", default="stata-mp")
else:
    raise ValueError("Unknown OS type")


def config(*args, **kwargs):
    key = args[0]
    default = kwargs.get("default", None)
    cast = kwargs.get("cast", None)
    if key in d:
        var = d[key]
        if default is not None:
            raise ValueError(
                f"Default for {key} already exists. Check your settings.py file."
            )
        if cast is not None:
            # Allows for re-emphasizing the type of the variable
            # But does not allow for changing the type of the variable
            # if the variable is defined in the settings.py file
            if type(cast(var)) is not type(var):
                raise ValueError(
                    f"Type for {key} is already set. Check your settings.py file."
                )
    else:
        # If the variable is not defined in the settings.py file,
        # then fall back to using decouple normally.
        var = _config(*args, **kwargs)
    return var


def _ensure_dir(path: Path, *, fallback: Path, label: str) -> Path:
    """Create ``path`` if possible, otherwise fall back to ``fallback``.

    The helper keeps ``settings.d`` consistent by returning the directory that
    ultimately exists so callers can update their configuration mapping.
    """

    path = Path(path).resolve()
    fallback = Path(fallback).resolve()

    try:
        path.mkdir(parents=True, exist_ok=True)
    except (PermissionError, FileNotFoundError) as exc:
        fallback.mkdir(parents=True, exist_ok=True)
        warnings.warn(
            (
                f"Could not create {label} at {path}. "
                f"Falling back to {fallback}. ({exc})"
            ),
            RuntimeWarning,
            stacklevel=2,
        )
        return fallback
    else:
        return path


def _resolve_directory(key: str, *, fallback: Path) -> Path:
    """Resolve a configured directory and update module globals."""

    resolved = _ensure_dir(d[key], fallback=fallback, label=key)
    d[key] = resolved
    globals()[key] = resolved
    return resolved


<<<<<<< HEAD
def create_dirs():
    ## If they don't exist, create the _data and _output directories
    _resolve_directory(
        "DATA_DIR",
        fallback=(d["BASE_DIR"] / "_data").resolve(),
    )
    _resolve_directory(
        "OUTPUT_DIR",
        fallback=(d["BASE_DIR"] / "_output").resolve(),
    )
    _resolve_directory(
        "MANUAL_DATA_DIR",
        fallback=(d["BASE_DIR"] / "data_manual").resolve(),
    )
    _resolve_directory(
        "PUBLISH_DIR",
        fallback=(d["OUTPUT_DIR"] / "publish").resolve(),
=======
def create_dirs():
    ## If they don't exist, create the _data and _output directories
    _resolve_directory(
        "DATA_DIR",
        fallback=(d["BASE_DIR"] / "_data").resolve(),
    )
    _resolve_directory(
        "OUTPUT_DIR",
        fallback=(d["BASE_DIR"] / "_output").resolve(),
    )
    _resolve_directory(
        "MANUAL_DATA_DIR",
        fallback=(d["BASE_DIR"] / "data_manual").resolve(),
    )
    _resolve_directory(
        "PUBLISH_DIR",
        fallback=(d["OUTPUT_DIR"] / "publish").resolve(),
def create_dirs():
    ## If they don't exist, create the _data and _output directories
    d["DATA_DIR"] = _ensure_dir(
        d["DATA_DIR"],
        fallback=(d["BASE_DIR"] / "_data").resolve(),
        label="DATA_DIR",
    )
    d["OUTPUT_DIR"] = _ensure_dir(
        d["OUTPUT_DIR"],
        fallback=(d["BASE_DIR"] / "_output").resolve(),
        label="OUTPUT_DIR",
    )
    d["MANUAL_DATA_DIR"] = _ensure_dir(
        d["MANUAL_DATA_DIR"],
        fallback=(d["BASE_DIR"] / "data_manual").resolve(),
        label="MANUAL_DATA_DIR",
    )
    d["PUBLISH_DIR"] = _ensure_dir(
        d["PUBLISH_DIR"],
        fallback=(d["OUTPUT_DIR"] / "publish").resolve(),
        label="PUBLISH_DIR",
>>>>>>> daf8992e
    )
    # (d["BASE_DIR"] / "_docs").mkdir(parents=True, exist_ok=True)

    _update_directory_globals()


if __name__ == "__main__":
    create_dirs()
else:
    # Keep commonly imported directory constants in sync for module consumers.
    create_dirs()<|MERGE_RESOLUTION|>--- conflicted
+++ resolved
@@ -154,25 +154,6 @@
     return resolved
 
 
-<<<<<<< HEAD
-def create_dirs():
-    ## If they don't exist, create the _data and _output directories
-    _resolve_directory(
-        "DATA_DIR",
-        fallback=(d["BASE_DIR"] / "_data").resolve(),
-    )
-    _resolve_directory(
-        "OUTPUT_DIR",
-        fallback=(d["BASE_DIR"] / "_output").resolve(),
-    )
-    _resolve_directory(
-        "MANUAL_DATA_DIR",
-        fallback=(d["BASE_DIR"] / "data_manual").resolve(),
-    )
-    _resolve_directory(
-        "PUBLISH_DIR",
-        fallback=(d["OUTPUT_DIR"] / "publish").resolve(),
-=======
 def create_dirs():
     ## If they don't exist, create the _data and _output directories
     _resolve_directory(
@@ -211,7 +192,6 @@
         d["PUBLISH_DIR"],
         fallback=(d["OUTPUT_DIR"] / "publish").resolve(),
         label="PUBLISH_DIR",
->>>>>>> daf8992e
     )
     # (d["BASE_DIR"] / "_docs").mkdir(parents=True, exist_ok=True)
 
