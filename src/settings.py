--- conflicted
+++ resolved
@@ -145,7 +145,6 @@
         return path
 
 
-<<<<<<< HEAD
 def _resolve_directory(key: str, *, fallback: Path) -> Path:
     """Resolve a configured directory and update module globals."""
 
@@ -172,7 +171,6 @@
     _resolve_directory(
         "PUBLISH_DIR",
         fallback=(d["OUTPUT_DIR"] / "publish").resolve(),
-=======
 def create_dirs():
     ## If they don't exist, create the _data and _output directories
     d["DATA_DIR"] = _ensure_dir(
@@ -194,7 +192,6 @@
         d["PUBLISH_DIR"],
         fallback=(d["OUTPUT_DIR"] / "publish").resolve(),
         label="PUBLISH_DIR",
->>>>>>> 6f631b6f
     )
     # (d["BASE_DIR"] / "_docs").mkdir(parents=True, exist_ok=True)
 
